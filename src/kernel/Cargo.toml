
[package]
name = "twizzler-kernel"
version = "0.1.0"
edition = "2021"

[dependencies]
intrusive-collections = { version = "0.9.6", features = ["nightly"] }
rand_chacha = { version = "0.3.1", default-features = false }
rand_core = { version = "0.6.4", default-features = false }
twizzler-kernel-macros = { version = "*", path = "macros" }
bitflags = "2.4.1"
memoffset = "0.9.0"
xmas-elf = "0.9.0"
slabmalloc = "0.11.0"
nonoverlapping_interval_tree = { version = "0.1.3", default-features = false }
twizzler-abi = { path = "../lib/twizzler-abi", default-features = false, features = [
    "kernel",
] }
twizzler-rt-abi = { path = "../abi/rt-abi", features = [
    "kernel",
], default-features = false }
fixedbitset = { version = "0.4.1", default-features = false }
linked_list_allocator = "0.10"
tar-no-std = "0.2.0"
object = { version = "0.32.1", default-features = false, features = ["read"] }
addr2line = { version = "0.16.0", default-features = false, features = [
    "rustc-demangle",
] }
backtracer_core = { git = "https://github.com/twizzler-operating-system/backtracer", branch = "twizzler" }
limine = "0.2.0"
twizzler-queue-raw = { version = "*", path = "../lib/twizzler-queue-raw", default-features = false }
#syscall_encode = { version = "0.1.2" }
volatile = "0.5"
# for crypto
p256 = { version = "0.13.2", default-features = false, features = ["ecdsa"] }
<<<<<<< HEAD
log = "*"
=======
sha2 = { version = "0.10.8", default-features = false, features = [
    "force-soft",
] }
chacha20 = { version = "0.9.1", features = ["zeroize"] }
digest = "0.10.7"
rand_jitter = "0.4.0"
>>>>>>> d309fbfe
# [dev-dependencies] # kernel doesn't include dev dependencies when testing
# for testing crypto
hex-literal = { version = "0.4.1", default-features = false }
rdrand = { version = "0.8.3", default-features = false }
chacha20 = { version = "0.9.1", features = ["zeroize"] }
sha2 = { version = "0.10.8", default-features = false, features = [
    "force-soft",
] }
digest = "0.10.7"
rand_jitter = "0.4.0"



[target.x86_64-unknown-none.dependencies]
rdrand = { version = "0.8.3", default-features = false }
uart_16550 = "0.3.0"
x86 = "0.52.0"
acpi = "4.1.1"

[target.aarch64-unknown-none.dependencies]
arm64 = { package = "aarch64-cpu", version = "9.3.1" }
registers = { package = "tock-registers", version = "0.8.x" }
fdt = "0.1.5"
smccc = "0.1.1"

[target.'cfg(machine = "morello")'.dependencies]
arm-gic = "0.1.0"

[dependencies.lazy_static]
version = "1.0"
features = ["spin_no_std"]

[package.metadata]
<<<<<<< HEAD


=======
>>>>>>> d309fbfe
twizzler-build = "kernel"
intrusive-collections = { version = "0.9.6", features = ["nightly"] }<|MERGE_RESOLUTION|>--- conflicted
+++ resolved
@@ -34,26 +34,17 @@
 volatile = "0.5"
 # for crypto
 p256 = { version = "0.13.2", default-features = false, features = ["ecdsa"] }
-<<<<<<< HEAD
 log = "*"
-=======
 sha2 = { version = "0.10.8", default-features = false, features = [
     "force-soft",
 ] }
 chacha20 = { version = "0.9.1", features = ["zeroize"] }
 digest = "0.10.7"
 rand_jitter = "0.4.0"
->>>>>>> d309fbfe
 # [dev-dependencies] # kernel doesn't include dev dependencies when testing
 # for testing crypto
 hex-literal = { version = "0.4.1", default-features = false }
 rdrand = { version = "0.8.3", default-features = false }
-chacha20 = { version = "0.9.1", features = ["zeroize"] }
-sha2 = { version = "0.10.8", default-features = false, features = [
-    "force-soft",
-] }
-digest = "0.10.7"
-rand_jitter = "0.4.0"
 
 
 
@@ -77,10 +68,7 @@
 features = ["spin_no_std"]
 
 [package.metadata]
-<<<<<<< HEAD
 
 
-=======
->>>>>>> d309fbfe
 twizzler-build = "kernel"
 intrusive-collections = { version = "0.9.6", features = ["nightly"] }